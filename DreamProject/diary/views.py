--- conflicted
+++ resolved
@@ -1,10 +1,47 @@
-<<<<<<< HEAD
+from django.shortcuts import render
+from django.http import JsonResponse
+from django.views.decorators.csrf import csrf_exempt
+from .utils import transcribe_audio
 import os, json, math
 from django.shortcuts import render
 from django.conf import settings
 from dotenv import load_dotenv
 from mistralai import Mistral
 from datetime import datetime
+
+def diary(request):
+    """Page d'accueil avec enregistreur"""
+    return render(request, 'diary/dream_recorder.html')
+
+@csrf_exempt
+def transcribe(request):
+    """API pour transcrire l'audio"""
+    if request.method == 'POST' and 'audio' in request.FILES:
+        try:
+            audio_file = request.FILES['audio']
+            audio_data = audio_file.read()
+            
+            transcription = transcribe_audio(audio_data)
+            
+            if transcription:
+                return JsonResponse({
+                    'success': True,
+                    'transcription': transcription
+                })
+            else:
+                return JsonResponse({
+                    'success': False,
+                    'error': 'Échec de la transcription'
+                })
+                
+        except Exception as e:
+            return JsonResponse({
+                'success': False,
+                'error': str(e)
+            })
+    
+    return JsonResponse({'success': False, 'error': 'Pas de fichier audio'})
+
 
 load_dotenv()
 BASE_DIR = settings.BASE_DIR
@@ -133,42 +170,3 @@
         "image_path": image_path,
         "texte": user_text,
     })
-=======
-from django.shortcuts import render
-from django.http import JsonResponse
-from django.views.decorators.csrf import csrf_exempt
-from .utils import transcribe_audio
-
-def diary(request):
-    """Page d'accueil avec enregistreur"""
-    return render(request, 'diary/dream_recorder.html')
-
-@csrf_exempt
-def transcribe(request):
-    """API pour transcrire l'audio"""
-    if request.method == 'POST' and 'audio' in request.FILES:
-        try:
-            audio_file = request.FILES['audio']
-            audio_data = audio_file.read()
-            
-            transcription = transcribe_audio(audio_data)
-            
-            if transcription:
-                return JsonResponse({
-                    'success': True,
-                    'transcription': transcription
-                })
-            else:
-                return JsonResponse({
-                    'success': False,
-                    'error': 'Échec de la transcription'
-                })
-                
-        except Exception as e:
-            return JsonResponse({
-                'success': False,
-                'error': str(e)
-            })
-    
-    return JsonResponse({'success': False, 'error': 'Pas de fichier audio'})
->>>>>>> 6d392d4d
