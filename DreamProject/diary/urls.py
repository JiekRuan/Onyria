--- conflicted
+++ resolved
@@ -1,14 +1,9 @@
 from django.urls import path
-<<<<<<< HEAD
+from . import views
 from .views import analyser_texte_view
 
 urlpatterns = [
     path('', analyser_texte_view, name='diary'),
-=======
-from . import views
-
-urlpatterns = [
     path('record/', views.diary, name='dream-recorder'),
     path('transcribe/', views.transcribe, name='transcribe'),
->>>>>>> 6d392d4d
 ]