name: Daily Tests

on:
  push: 
    branches: 
      - fix-workflows-ko
  schedule:
    - cron: "0 6 * * *"
  workflow_dispatch:
    inputs:
      test_level:
        description: "Niveau de tests à exécuter"
        required: true
        default: "standard"
        type: choice
        options:
          - "standard"
          - "extended"

env:
  PYTHON_VERSION: "3.11"
  GROQ_API_KEY: "test-secret-key-for-ci"
  MISTRAL_API_KEY: "test-secret-key-for-ci"

jobs:
  daily-tests:
    name: "Tests Complets"
    runs-on: ubuntu-latest
    
    steps:
      - name: Checkout code
        uses: actions/checkout@v4
      
      - name: Set up Python
        uses: actions/setup-python@v5
        with:
          python-version: ${{ env.PYTHON_VERSION }}
          cache: "pip"
      
      - name: Install dependencies
        run: |
          python -m pip install --upgrade pip
          pip install -r requirements.txt
          pip install coverage flake8 black tblib
      
      - name: Run Models tests
        working-directory: DreamProject
        run: |
          echo "Tests des modèles Django..."
          python manage.py test diary.tests.test_models --verbosity=2
      
      - name: Run Utils tests
        working-directory: DreamProject
        run: |
<<<<<<< HEAD
          python -m pip install --upgrade pip
          pip install -r requirements.txt
      - name: Run views tests
        working-directory: DreamProject
        run: |
          python manage.py test diary.tests.test_views --verbosity=2 --parallel

  ai-tests:
    name: "Tests IA"
    runs-on: ubuntu-latest
    needs: views-tests
    if: github.event.inputs.test_level == 'extended' || github.event_name == 'schedule'
    steps:
      - name: Checkout code
        uses: actions/checkout@v4
      - name: Set up Python
        uses: actions/setup-python@v5
        with:
          python-version: ${{ env.PYTHON_VERSION }}
          cache: "pip"

      - name: Install dependencies
        run: |
          python -m pip install --upgrade pip
          pip install -r requirements.txt
      - name: Run AI tests
        working-directory: DreamProject
        run: |
          python manage.py test diary.tests.test_ai_functions --verbosity=2 --parallel
=======
          echo "Tests des utilitaires..."
          python manage.py test diary.tests.test_utils --verbosity=2
      
      - name: Run Views tests
        working-directory: DreamProject
        run: |
          echo "Tests des vues Django..."
          python manage.py test diary.tests.test_views --verbosity=2
      
      - name: Run AI tests (Extended only)
        working-directory: DreamProject
        if: github.event.inputs.test_level == 'extended' || github.event_name == 'schedule'
        run: |
          echo "Tests IA (mode étendu)..."
          python manage.py test diary.tests.test_ai_functions --verbosity=2
      
      - name: Code quality checks
        run: |
          echo "Vérifications qualité du code..."
          
          echo "Formatage avec Black..."
          black --check --diff DreamProject/
>>>>>>> bfd0f969

          echo "Linting critique..."
          flake8 DreamProject/diary/ --count --select=E9,F63,F7,F82 --show-source --statistics
          
          echo "Statistiques générales..."
          flake8 DreamProject/diary/ --count --exit-zero --max-complexity=10 --statistics
      
      - name: Run coverage analysis
        run: |
          cd DreamProject
          echo "Analyse de couverture..."
          coverage run --source='diary' manage.py test diary.tests.test_models diary.tests.test_utils diary.tests.test_views
          coverage report --show-missing
          coverage html
      
      - name: Upload coverage reports
        if: always()
        uses: actions/upload-artifact@v4
        with:
          name: coverage-report
          path: DreamProject/htmlcov/
      
      - name: Test Summary
        if: always()
        run: |
          echo "=== RÉSUMÉ TESTS QUOTIDIENS ==="
          echo "Date: $(date)"
          echo "Branche: ${{ github.ref_name }}"
          echo "Commit: ${{ github.sha }}"
          
          if [ "${{ job.status }}" = "success" ]; then
            echo " Tests quotidiens RÉUSSIS"
            echo "Toutes les suites de tests ont passé avec succès"
          else
            echo "Échecs détectés dans les tests quotidiens"
            echo "Vérifier les logs ci-dessus pour plus de détails"
          fi
          
          echo "Niveau de test: ${{ github.event.inputs.test_level || 'standard' }}"<|MERGE_RESOLUTION|>--- conflicted
+++ resolved
@@ -52,37 +52,6 @@
       - name: Run Utils tests
         working-directory: DreamProject
         run: |
-<<<<<<< HEAD
-          python -m pip install --upgrade pip
-          pip install -r requirements.txt
-      - name: Run views tests
-        working-directory: DreamProject
-        run: |
-          python manage.py test diary.tests.test_views --verbosity=2 --parallel
-
-  ai-tests:
-    name: "Tests IA"
-    runs-on: ubuntu-latest
-    needs: views-tests
-    if: github.event.inputs.test_level == 'extended' || github.event_name == 'schedule'
-    steps:
-      - name: Checkout code
-        uses: actions/checkout@v4
-      - name: Set up Python
-        uses: actions/setup-python@v5
-        with:
-          python-version: ${{ env.PYTHON_VERSION }}
-          cache: "pip"
-
-      - name: Install dependencies
-        run: |
-          python -m pip install --upgrade pip
-          pip install -r requirements.txt
-      - name: Run AI tests
-        working-directory: DreamProject
-        run: |
-          python manage.py test diary.tests.test_ai_functions --verbosity=2 --parallel
-=======
           echo "Tests des utilitaires..."
           python manage.py test diary.tests.test_utils --verbosity=2
       
@@ -105,7 +74,6 @@
           
           echo "Formatage avec Black..."
           black --check --diff DreamProject/
->>>>>>> bfd0f969
 
           echo "Linting critique..."
           flake8 DreamProject/diary/ --count --select=E9,F63,F7,F82 --show-source --statistics
